import { Server } from "@modelcontextprotocol/sdk/server/index.js";
import { StdioServerTransport } from "@modelcontextprotocol/sdk/server/stdio.js";
import { EventStore } from "@modelcontextprotocol/sdk/server/streamableHttp.js";
import { RequestOptions } from "@modelcontextprotocol/sdk/shared/protocol.js";
import { Transport } from "@modelcontextprotocol/sdk/shared/transport.js";
import {
  CallToolRequestSchema,
  ClientCapabilities,
  CompleteRequestSchema,
  CreateMessageRequestSchema,
  ErrorCode,
  GetPromptRequestSchema,
  GetPromptResult,
  ListPromptsRequestSchema,
  ListResourcesRequestSchema,
  ListResourcesResult,
  ListResourceTemplatesRequestSchema,
  ListResourceTemplatesResult,
  ListToolsRequestSchema,
  McpError,
  ReadResourceRequestSchema,
  ResourceLink,
  Root,
  RootsListChangedNotificationSchema,
  ServerCapabilities,
  SetLevelRequestSchema,
} from "@modelcontextprotocol/sdk/types.js";
import { StandardSchemaV1 } from "@standard-schema/spec";
import { EventEmitter } from "events";
import { readFile } from "fs/promises";
import Fuse from "fuse.js";
import http from "http";
import { startHTTPServer } from "mcp-proxy";
import { StrictEventEmitter } from "strict-event-emitter-types";
import { setTimeout as delay } from "timers/promises";
import { fetch } from "undici";
import parseURITemplate from "uri-templates";
import { toJsonSchema } from "xsschema";
import { z } from "zod";

export type SSEServer = {
  close: () => Promise<void>;
};

type FastMCPEvents<T extends FastMCPSessionAuth> = {
  connect: (event: { session: FastMCPSession<T> }) => void;
  disconnect: (event: { session: FastMCPSession<T> }) => void;
};

type FastMCPSessionEvents = {
  error: (event: { error: Error }) => void;
  ready: () => void;
  rootsChanged: (event: { roots: Root[] }) => void;
};

export const imageContent = async (
  input: { buffer: Buffer } | { path: string } | { url: string },
): Promise<ImageContent> => {
  let rawData: Buffer;

  try {
    if ("url" in input) {
      try {
        const response = await fetch(input.url);

        if (!response.ok) {
          throw new Error(
            `Server responded with status: ${response.status} - ${response.statusText}`,
          );
        }

        rawData = Buffer.from(await response.arrayBuffer());
      } catch (error) {
        throw new Error(
          `Failed to fetch image from URL (${input.url}): ${
            error instanceof Error ? error.message : String(error)
          }`,
        );
      }
    } else if ("path" in input) {
      try {
        rawData = await readFile(input.path);
      } catch (error) {
        throw new Error(
          `Failed to read image from path (${input.path}): ${
            error instanceof Error ? error.message : String(error)
          }`,
        );
      }
    } else if ("buffer" in input) {
      rawData = input.buffer;
    } else {
      throw new Error(
        "Invalid input: Provide a valid 'url', 'path', or 'buffer'",
      );
    }

    const { fileTypeFromBuffer } = await import("file-type");
    const mimeType = await fileTypeFromBuffer(rawData);

    if (!mimeType || !mimeType.mime.startsWith("image/")) {
      console.warn(
        `Warning: Content may not be a valid image. Detected MIME: ${
          mimeType?.mime || "unknown"
        }`,
      );
    }

    const base64Data = rawData.toString("base64");

    return {
      data: base64Data,
      mimeType: mimeType?.mime ?? "image/png",
      type: "image",
    } as const;
  } catch (error) {
    if (error instanceof Error) {
      throw error;
    } else {
      throw new Error(`Unexpected error processing image: ${String(error)}`);
    }
  }
};

export const audioContent = async (
  input: { buffer: Buffer } | { path: string } | { url: string },
): Promise<AudioContent> => {
  let rawData: Buffer;

  try {
    if ("url" in input) {
      try {
        const response = await fetch(input.url);

        if (!response.ok) {
          throw new Error(
            `Server responded with status: ${response.status} - ${response.statusText}`,
          );
        }

        rawData = Buffer.from(await response.arrayBuffer());
      } catch (error) {
        throw new Error(
          `Failed to fetch audio from URL (${input.url}): ${
            error instanceof Error ? error.message : String(error)
          }`,
        );
      }
    } else if ("path" in input) {
      try {
        rawData = await readFile(input.path);
      } catch (error) {
        throw new Error(
          `Failed to read audio from path (${input.path}): ${
            error instanceof Error ? error.message : String(error)
          }`,
        );
      }
    } else if ("buffer" in input) {
      rawData = input.buffer;
    } else {
      throw new Error(
        "Invalid input: Provide a valid 'url', 'path', or 'buffer'",
      );
    }

    const { fileTypeFromBuffer } = await import("file-type");
    const mimeType = await fileTypeFromBuffer(rawData);

    if (!mimeType || !mimeType.mime.startsWith("audio/")) {
      console.warn(
        `Warning: Content may not be a valid audio file. Detected MIME: ${
          mimeType?.mime || "unknown"
        }`,
      );
    }

    const base64Data = rawData.toString("base64");

    return {
      data: base64Data,
      mimeType: mimeType?.mime ?? "audio/mpeg",
      type: "audio",
    } as const;
  } catch (error) {
    if (error instanceof Error) {
      throw error;
    } else {
      throw new Error(`Unexpected error processing audio: ${String(error)}`);
    }
  }
};

type Context<T extends FastMCPSessionAuth> = {
  log: {
    debug: (message: string, data?: SerializableValue) => void;
    error: (message: string, data?: SerializableValue) => void;
    info: (message: string, data?: SerializableValue) => void;
    warn: (message: string, data?: SerializableValue) => void;
  };
  reportProgress: (progress: Progress) => Promise<void>;
  session: T | undefined;
  streamContent: (content: Content | Content[]) => Promise<void>;
};

type Extra = unknown;

type Extras = Record<string, Extra>;

type Literal = boolean | null | number | string | undefined;

type Progress = {
  /**
   * The progress thus far. This should increase every time progress is made, even if the total is unknown.
   */
  progress: number;
  /**
   * Total number of items to process (or total progress required), if known.
   */
  total?: number;
};

type SerializableValue =
  | { [key: string]: SerializableValue }
  | Literal
  | SerializableValue[];

type TextContent = {
  text: string;
  type: "text";
};

type ToolParameters = StandardSchemaV1;

abstract class FastMCPError extends Error {
  public constructor(message?: string) {
    super(message);
    this.name = new.target.name;
  }
}

export class UnexpectedStateError extends FastMCPError {
  public extras?: Extras;

  public constructor(message: string, extras?: Extras) {
    super(message);
    this.name = new.target.name;
    this.extras = extras;
  }
}

/**
 * An error that is meant to be surfaced to the user.
 */
export class UserError extends UnexpectedStateError {}

const TextContentZodSchema = z
  .object({
    /**
     * The text content of the message.
     */
    text: z.string(),
    type: z.literal("text"),
  })
  .strict() satisfies z.ZodType<TextContent>;

type ImageContent = {
  data: string;
  mimeType: string;
  type: "image";
};

const ImageContentZodSchema = z
  .object({
    /**
     * The base64-encoded image data.
     */
    data: z.string().base64(),
    /**
     * The MIME type of the image. Different providers may support different image types.
     */
    mimeType: z.string(),
    type: z.literal("image"),
  })
  .strict() satisfies z.ZodType<ImageContent>;

type AudioContent = {
  data: string;
  mimeType: string;
  type: "audio";
};

const AudioContentZodSchema = z
  .object({
    /**
     * The base64-encoded audio data.
     */
    data: z.string().base64(),
    mimeType: z.string(),
    type: z.literal("audio"),
  })
  .strict() satisfies z.ZodType<AudioContent>;

type ResourceContent = {
  resource: {
    blob?: string;
    mimeType?: string;
    text?: string;
    uri: string;
  };
  type: "resource";
};

const ResourceContentZodSchema = z
  .object({
    resource: z.object({
      blob: z.string().optional(),
      mimeType: z.string().optional(),
      text: z.string().optional(),
      uri: z.string(),
    }),
    type: z.literal("resource"),
  })
  .strict() satisfies z.ZodType<ResourceContent>;

const ResourceLinkZodSchema = z.object({
  description: z.string().optional(),
  mimeType: z.string().optional(),
  name: z.string(),
  title: z.string().optional(),
  type: z.literal("resource_link"),
  uri: z.string(),
}) satisfies z.ZodType<ResourceLink>;

type Content =
  | AudioContent
  | ImageContent
  | ResourceContent
  | ResourceLink
  | TextContent;

const ContentZodSchema = z.discriminatedUnion("type", [
  TextContentZodSchema,
  ImageContentZodSchema,
  AudioContentZodSchema,
  ResourceContentZodSchema,
  ResourceLinkZodSchema,
]) satisfies z.ZodType<Content>;

type ContentResult = {
  content: Content[];
  isError?: boolean;
};

const ContentResultZodSchema = z
  .object({
    content: ContentZodSchema.array(),
    isError: z.boolean().optional(),
  })
  .strict() satisfies z.ZodType<ContentResult>;

type Completion = {
  hasMore?: boolean;
  total?: number;
  values: string[];
};

/**
 * https://github.com/modelcontextprotocol/typescript-sdk/blob/3164da64d085ec4e022ae881329eee7b72f208d4/src/types.ts#L983-L1003
 */
const CompletionZodSchema = z.object({
  /**
   * Indicates whether there are additional completion options beyond those provided in the current response, even if the exact total is unknown.
   */
  hasMore: z.optional(z.boolean()),
  /**
   * The total number of completion options available. This can exceed the number of values actually sent in the response.
   */
  total: z.optional(z.number().int()),
  /**
   * An array of completion values. Must not exceed 100 items.
   */
  values: z.array(z.string()).max(100),
}) satisfies z.ZodType<Completion>;

type ArgumentValueCompleter<T extends FastMCPSessionAuth = FastMCPSessionAuth> =
  (value: string, auth?: T) => Promise<Completion>;

type InputPrompt<
  T extends FastMCPSessionAuth = FastMCPSessionAuth,
  Arguments extends InputPromptArgument<T>[] = InputPromptArgument<T>[],
  Args = PromptArgumentsToObject<Arguments>,
> = {
  arguments?: InputPromptArgument<T>[];
  description?: string;
  load: (args: Args, auth?: T) => Promise<PromptResult>;
  name: string;
};

type InputPromptArgument<T extends FastMCPSessionAuth = FastMCPSessionAuth> =
  Readonly<{
    complete?: ArgumentValueCompleter<T>;
    description?: string;
    enum?: string[];
    name: string;
    required?: boolean;
  }>;

type InputResourceTemplate<
  T extends FastMCPSessionAuth,
  Arguments extends
    InputResourceTemplateArgument<T>[] = InputResourceTemplateArgument<T>[],
> = {
  arguments: Arguments;
  description?: string;
  load: (
    args: ResourceTemplateArgumentsToObject<Arguments>,
    auth?: T,
  ) => Promise<ResourceResult | ResourceResult[]>;
  mimeType?: string;
  name: string;
  uriTemplate: string;
};

type InputResourceTemplateArgument<
  T extends FastMCPSessionAuth = FastMCPSessionAuth,
> = Readonly<{
  complete?: ArgumentValueCompleter<T>;
  description?: string;
  name: string;
  required?: boolean;
}>;

type LoggingLevel =
  | "alert"
  | "critical"
  | "debug"
  | "emergency"
  | "error"
  | "info"
  | "notice"
  | "warning";

type Prompt<
  T extends FastMCPSessionAuth = FastMCPSessionAuth,
  Arguments extends PromptArgument<T>[] = PromptArgument<T>[],
  Args = PromptArgumentsToObject<Arguments>,
> = {
  arguments?: PromptArgument<T>[];
  complete?: (name: string, value: string, auth?: T) => Promise<Completion>;
  description?: string;
  load: (args: Args, auth?: T) => Promise<PromptResult>;
  name: string;
};

type PromptArgument<T extends FastMCPSessionAuth = FastMCPSessionAuth> =
  Readonly<{
    complete?: ArgumentValueCompleter<T>;
    description?: string;
    enum?: string[];
    name: string;
    required?: boolean;
  }>;

type PromptArgumentsToObject<T extends { name: string; required?: boolean }[]> =
  {
    [K in T[number]["name"]]: Extract<
      T[number],
      { name: K }
    >["required"] extends true
      ? string
      : string | undefined;
  };

type PromptResult = Pick<GetPromptResult, "messages"> | string;

type Resource<T extends FastMCPSessionAuth> = {
  complete?: (name: string, value: string, auth?: T) => Promise<Completion>;
  description?: string;
  load: (auth?: T) => Promise<ResourceResult | ResourceResult[]>;
  mimeType?: string;
  name: string;
  uri: string;
};

type ResourceResult =
  | {
      blob: string;
      mimeType?: string;
      uri?: string;
    }
  | {
      mimeType?: string;
      text: string;
      uri?: string;
    };

type ResourceTemplate<
  T extends FastMCPSessionAuth,
  Arguments extends
    ResourceTemplateArgument<T>[] = ResourceTemplateArgument<T>[],
> = {
  arguments: Arguments;
  complete?: (name: string, value: string, auth?: T) => Promise<Completion>;
  description?: string;
  load: (
    args: ResourceTemplateArgumentsToObject<Arguments>,
    auth?: T,
  ) => Promise<ResourceResult | ResourceResult[]>;
  mimeType?: string;
  name: string;
  uriTemplate: string;
};

type ResourceTemplateArgument<
  T extends FastMCPSessionAuth = FastMCPSessionAuth,
> = Readonly<{
  complete?: ArgumentValueCompleter<T>;
  description?: string;
  name: string;
  required?: boolean;
}>;

type ResourceTemplateArgumentsToObject<T extends { name: string }[]> = {
  [K in T[number]["name"]]: string;
};

type SamplingResponse = {
  content: AudioContent | ImageContent | TextContent;
  model: string;
  role: "assistant" | "user";
  stopReason?: "endTurn" | "maxTokens" | "stopSequence" | string;
};

type ServerOptions<T extends FastMCPSessionAuth> = {
  authenticate?: Authenticate<T>;
  /**
   * Configuration for the health-check endpoint that can be exposed when the
   * server is running using the HTTP Stream transport. When enabled, the
   * server will respond to an HTTP GET request with the configured path (by
   * default "/health") rendering a plain-text response (by default "ok") and
   * the configured status code (by default 200).
   *
   * The endpoint is only added when the server is started with
   * `transportType: "httpStream"` – it is ignored for the stdio transport.
   */
  health?: {
    /**
     * When set to `false` the health-check endpoint is disabled.
     * @default true
     */
    enabled?: boolean;

    /**
     * Plain-text body returned by the endpoint.
     * @default "ok"
     */
    message?: string;

    /**
     * HTTP path that should be handled.
     * @default "/health"
     */
    path?: string;

    /**
     * HTTP response status that will be returned.
     * @default 200
     */
    status?: number;
  };
  instructions?: string;
  name: string;

  /**
   * Configuration for OAuth well-known discovery endpoints that can be exposed
   * when the server is running using HTTP-based transports (SSE or HTTP Stream).
   * When enabled, the server will respond to requests for OAuth discovery endpoints
   * with the configured metadata.
   *
   * The endpoints are only added when the server is started with
   * `transportType: "httpStream"` – they are ignored for the stdio transport.
   * Both SSE and HTTP Stream transports support OAuth endpoints.
   */
  oauth?: {
    /**
     * OAuth Authorization Server metadata for /.well-known/oauth-authorization-server
     *
     * This endpoint follows RFC 8414 (OAuth 2.0 Authorization Server Metadata)
     * and provides metadata about the OAuth 2.0 authorization server.
     *
     * Required by MCP Specification 2025-03-26
     */
    authorizationServer?: {
      authorizationEndpoint: string;
      codeChallengeMethodsSupported?: string[];
      // DPoP support
      dpopSigningAlgValuesSupported?: string[];
      grantTypesSupported?: string[];

      introspectionEndpoint?: string;
      // Required
      issuer: string;
      // Common optional
      jwksUri?: string;
      opPolicyUri?: string;
      opTosUri?: string;
      registrationEndpoint?: string;
      responseModesSupported?: string[];
      responseTypesSupported: string[];
      revocationEndpoint?: string;
      scopesSupported?: string[];
      serviceDocumentation?: string;
      tokenEndpoint: string;
      tokenEndpointAuthMethodsSupported?: string[];
      tokenEndpointAuthSigningAlgValuesSupported?: string[];

      uiLocalesSupported?: string[];
    };

    /**
     * Whether OAuth discovery endpoints should be enabled.
     */
    enabled: boolean;

    /**
     * OAuth Protected Resource metadata for /.well-known/oauth-protected-resource
     *
     * This endpoint follows RFC 9470 (OAuth 2.0 Protected Resource Metadata)
     * and provides metadata about the OAuth 2.0 protected resource.
     *
     * Required by MCP Specification 2025-06-18
     */
    protectedResource?: {
      authorizationServers: string[];
      bearerMethodsSupported?: string[];
      jwksUri?: string;
      resource: string;
      resourceDocumentation?: string;
      resourcePolicyUri?: string;
    };
  };

  ping?: {
    /**
     * Whether ping should be enabled by default.
     * - true for SSE or HTTP Stream
     * - false for stdio
     */
    enabled?: boolean;
    /**
     * Interval
     * @default 5000 (5s)
     */
    intervalMs?: number;
    /**
     * Logging level for ping-related messages.
     * @default 'debug'
     */
    logLevel?: LoggingLevel;
  };
  /**
   * Configuration for roots capability
   */
  roots?: {
    /**
     * Whether roots capability should be enabled
     * Set to false to completely disable roots support
     * @default true
     */
    enabled?: boolean;
  };
  version: `${number}.${number}.${number}`;
};

type Tool<
  T extends FastMCPSessionAuth,
  Params extends ToolParameters = ToolParameters,
> = {
  annotations?: {
    /**
     * When true, the tool leverages incremental content streaming
     * Return void for tools that handle all their output via streaming
     */
    streamingHint?: boolean;
  } & ToolAnnotations;
  description?: string;
  execute: (
    args: StandardSchemaV1.InferOutput<Params>,
    context: Context<T>,
  ) => Promise<
    | AudioContent
    | ContentResult
    | ImageContent
    | ResourceContent
    | ResourceLink
    | string
    | TextContent
    | void
  >;
  name: string;
  parameters?: Params;
  timeoutMs?: number;
};

/**
 * Tool annotations as defined in MCP Specification (2025-03-26)
 * These provide hints about a tool's behavior.
 */
type ToolAnnotations = {
  /**
   * If true, the tool may perform destructive updates
   * Only meaningful when readOnlyHint is false
   * @default true
   */
  destructiveHint?: boolean;

  /**
   * If true, calling the tool repeatedly with the same arguments has no additional effect
   * Only meaningful when readOnlyHint is false
   * @default false
   */
  idempotentHint?: boolean;

  /**
   * If true, the tool may interact with an "open world" of external entities
   * @default true
   */
  openWorldHint?: boolean;

  /**
   * If true, indicates the tool does not modify its environment
   * @default false
   */
  readOnlyHint?: boolean;

  /**
   * A human-readable title for the tool, useful for UI display
   */
  title?: string;
};

const FastMCPSessionEventEmitterBase: {
  new (): StrictEventEmitter<EventEmitter, FastMCPSessionEvents>;
} = EventEmitter;

type Authenticate<T> = (request: http.IncomingMessage) => Promise<T>;

type FastMCPSessionAuth = Record<string, unknown> | undefined;

class FastMCPSessionEventEmitter extends FastMCPSessionEventEmitterBase {}

export class FastMCPSession<
  T extends FastMCPSessionAuth = FastMCPSessionAuth,
> extends FastMCPSessionEventEmitter {
  public get clientCapabilities(): ClientCapabilities | null {
    return this.#clientCapabilities ?? null;
  }
  public get isReady(): boolean {
    return this.#connectionState === "ready";
  }
  public get loggingLevel(): LoggingLevel {
    return this.#loggingLevel;
  }
  public get roots(): Root[] {
    return this.#roots;
  }
  public get server(): Server {
    return this.#server;
  }
  #auth: T | undefined;
  #capabilities: ServerCapabilities = {};
  #clientCapabilities?: ClientCapabilities;
  #connectionState: "closed" | "connecting" | "error" | "ready" = "connecting";
  #log: MyLogFn | undefined;
  #loggingLevel: LoggingLevel = "info";
  #needsEventLoopFlush: boolean = false;

  #pingConfig?: ServerOptions<T>["ping"];

  #pingInterval: null | ReturnType<typeof setInterval> = null;

  #prompts: Prompt<T>[] = [];

  #resources: Resource<T>[] = [];

  #resourceTemplates: ResourceTemplate<T>[] = [];

  #roots: Root[] = [];

  #rootsConfig?: ServerOptions<T>["roots"];
  #server: Server;

  constructor({
    auth,
    instructions,
    log,
    name,
    ping,
    prompts,
    resources,
    resourcesTemplates,
    roots,
    tools,
    transportType,
    version,
  }: {
    auth?: T;
    instructions?: string;
    log?: MyLogFn;
    name: string;
    ping?: ServerOptions<T>["ping"];
    prompts: Prompt<T>[];
    resources: Resource<T>[];
    resourcesTemplates: InputResourceTemplate<T>[];
    roots?: ServerOptions<T>["roots"];
    tools: Tool<T>[];
    transportType?: "httpStream" | "stdio";
    version: string;
  }) {
    super();

    this.#auth = auth;
    this.#pingConfig = ping;
    this.#rootsConfig = roots;
    this.#needsEventLoopFlush = transportType === "httpStream";
    this.#log = log;

    if (tools.length) {
      this.#capabilities.tools = {};
    }

    if (resources.length || resourcesTemplates.length) {
      this.#capabilities.resources = {};
    }

    if (prompts.length) {
      for (const prompt of prompts) {
        this.addPrompt(prompt);
      }

      this.#capabilities.prompts = {};
    }

    this.#capabilities.logging = {};

    this.#server = new Server(
      { name: name, version: version },
      { capabilities: this.#capabilities, instructions: instructions },
    );

    this.setupErrorHandling();
    this.setupLoggingHandlers();
    this.setupRootsHandlers();
    this.setupCompleteHandlers();

    if (tools.length) {
      this.setupToolHandlers(tools);
    }

    if (resources.length || resourcesTemplates.length) {
      for (const resource of resources) {
        this.addResource(resource);
      }

      this.setupResourceHandlers(resources);

      if (resourcesTemplates.length) {
        for (const resourceTemplate of resourcesTemplates) {
          this.addResourceTemplate(resourceTemplate);
        }

        this.setupResourceTemplateHandlers(resourcesTemplates);
      }
    }

    if (prompts.length) {
      this.setupPromptHandlers(prompts);
    }
  }

  public async close() {
    this.#connectionState = "closed";

    if (this.#pingInterval) {
      clearInterval(this.#pingInterval);
    }

    try {
      await this.#server.close();
    } catch (error) {
      console.error("[FastMCP error]", "could not close server", error);
    }
  }

  public async connect(transport: Transport) {
    if (this.#server.transport) {
      throw new UnexpectedStateError("Server is already connected");
    }

    this.#connectionState = "connecting";

    try {
      await this.#server.connect(transport);

      let attempt = 0;
      const maxAttempts = 10;
      const retryDelay = 100;

      while (attempt++ < maxAttempts) {
        const capabilities = this.#server.getClientCapabilities();

        if (capabilities) {
          this.#clientCapabilities = capabilities;
          break;
        }

        await delay(retryDelay);
      }

      if (!this.#clientCapabilities) {
        console.warn(
          `[FastMCP warning] could not infer client capabilities after ${maxAttempts} attempts. Connection may be unstable.`,
        );
      }

      if (
        this.#clientCapabilities?.roots?.listChanged &&
        typeof this.#server.listRoots === "function"
      ) {
        try {
          const roots = await this.#server.listRoots();
          this.#roots = roots?.roots || [];
        } catch (e) {
          if (e instanceof McpError && e.code === ErrorCode.MethodNotFound) {
            console.debug(
              "[FastMCP debug] listRoots method not supported by client",
            );
          } else {
            console.error(
              `[FastMCP error] received error listing roots.\n\n${
                e instanceof Error ? e.stack : JSON.stringify(e)
              }`,
            );
          }
        }
      }

      if (this.#clientCapabilities) {
        const pingConfig = this.#getPingConfig(transport);

        if (pingConfig.enabled) {
          this.#pingInterval = setInterval(async () => {
            try {
              await this.#server.ping();
            } catch {
              // The reason we are not emitting an error here is because some clients
              // seem to not respond to the ping request, and we don't want to crash the server,
              // e.g., https://github.com/punkpeye/fastmcp/issues/38.
              const logLevel = pingConfig.logLevel;

              if (logLevel === "debug") {
                console.debug("[FastMCP debug] server ping failed");
              } else if (logLevel === "warning") {
                console.warn(
                  "[FastMCP warning] server is not responding to ping",
                );
              } else if (logLevel === "error") {
                console.error(
                  "[FastMCP error] server is not responding to ping",
                );
              } else {
                console.info("[FastMCP info] server ping failed");
              }
            }
          }, pingConfig.intervalMs);
        }
      }

      // Mark connection as ready and emit event
      this.#connectionState = "ready";
      this.emit("ready");
    } catch (error) {
      this.#connectionState = "error";
      const errorEvent = {
        error: error instanceof Error ? error : new Error(String(error)),
      };
      this.emit("error", errorEvent);
      throw error;
    }
  }

  public async requestSampling(
    message: z.infer<typeof CreateMessageRequestSchema>["params"],
    options?: RequestOptions,
  ): Promise<SamplingResponse> {
    return this.#server.createMessage(message, options);
  }

  public waitForReady(): Promise<void> {
    if (this.isReady) {
      return Promise.resolve();
    }

    if (
      this.#connectionState === "error" ||
      this.#connectionState === "closed"
    ) {
      return Promise.reject(
        new Error(`Connection is in ${this.#connectionState} state`),
      );
    }

    return new Promise((resolve, reject) => {
      const timeout = setTimeout(() => {
        reject(
          new Error(
            "Connection timeout: Session failed to become ready within 5 seconds",
          ),
        );
      }, 5000);

      this.once("ready", () => {
        clearTimeout(timeout);
        resolve();
      });

      this.once("error", (event) => {
        clearTimeout(timeout);
        reject(event.error);
      });
    });
  }

  #getPingConfig(transport: Transport): {
    enabled: boolean;
    intervalMs: number;
    logLevel: LoggingLevel;
  } {
    const pingConfig = this.#pingConfig || {};

    let defaultEnabled = false;

    if ("type" in transport) {
      // Enable by default for SSE and HTTP streaming
      if (transport.type === "httpStream") {
        defaultEnabled = true;
      }
    }

    return {
      enabled:
        pingConfig.enabled !== undefined ? pingConfig.enabled : defaultEnabled,
      intervalMs: pingConfig.intervalMs || 5000,
      logLevel: pingConfig.logLevel || "debug",
    };
  }

  private addPrompt(inputPrompt: InputPrompt<T>) {
    const completers: Record<string, ArgumentValueCompleter<T>> = {};
    const enums: Record<string, string[]> = {};
    const fuseInstances: Record<string, Fuse<string>> = {};

    for (const argument of inputPrompt.arguments ?? []) {
      if (argument.complete) {
        completers[argument.name] = argument.complete;
      }

      if (argument.enum) {
        enums[argument.name] = argument.enum;
        fuseInstances[argument.name] = new Fuse(argument.enum, {
          includeScore: true,
          threshold: 0.3, // More flexible matching!
        });
      }
    }

    const prompt = {
      ...inputPrompt,
      complete: async (name: string, value: string, auth?: T) => {
        if (completers[name]) {
          return await completers[name](value, auth);
        }

        if (fuseInstances[name]) {
          const result = fuseInstances[name].search(value);

          return {
            total: result.length,
            values: result.map((item) => item.item),
          };
        }

        return {
          values: [],
        };
      },
    };

    this.#prompts.push(prompt);
  }

  private addResource(inputResource: Resource<T>) {
    this.#resources.push(inputResource);
  }

  private addResourceTemplate(inputResourceTemplate: InputResourceTemplate<T>) {
    const completers: Record<string, ArgumentValueCompleter<T>> = {};

    for (const argument of inputResourceTemplate.arguments ?? []) {
      if (argument.complete) {
        completers[argument.name] = argument.complete;
      }
    }

    const resourceTemplate = {
      ...inputResourceTemplate,
      complete: async (name: string, value: string, auth?: T) => {
        if (completers[name]) {
          return await completers[name](value, auth);
        }

        return {
          values: [],
        };
      },
    };

    this.#resourceTemplates.push(resourceTemplate);
  }

  private log(...args: Parameters<MyLogFn>) {
    if (this.#log) {
      this.#log(...args);
    }
  }

  private setupCompleteHandlers() {
    this.#server.setRequestHandler(CompleteRequestSchema, async (request) => {
      if (request.params.ref.type === "ref/prompt") {
        const prompt = this.#prompts.find(
          (prompt) => prompt.name === request.params.ref.name,
        );

        if (!prompt) {
          throw new UnexpectedStateError("Unknown prompt", {
            request,
          });
        }

        if (!prompt.complete) {
          throw new UnexpectedStateError("Prompt does not support completion", {
            request,
          });
        }

        const completion = CompletionZodSchema.parse(
          await prompt.complete(
            request.params.argument.name,
            request.params.argument.value,
            this.#auth,
          ),
        );

        return {
          completion,
        };
      }

      if (request.params.ref.type === "ref/resource") {
        const resource = this.#resourceTemplates.find(
          (resource) => resource.uriTemplate === request.params.ref.uri,
        );

        if (!resource) {
          throw new UnexpectedStateError("Unknown resource", {
            request,
          });
        }

        if (!("uriTemplate" in resource)) {
          throw new UnexpectedStateError("Unexpected resource");
        }

        if (!resource.complete) {
          throw new UnexpectedStateError(
            "Resource does not support completion",
            {
              request,
            },
          );
        }

        const completion = CompletionZodSchema.parse(
          await resource.complete(
            request.params.argument.name,
            request.params.argument.value,
            this.#auth,
          ),
        );

        return {
          completion,
        };
      }

      throw new UnexpectedStateError("Unexpected completion request", {
        request,
      });
    });
  }

  private setupErrorHandling() {
    this.#server.onerror = (error) => {
      console.error("[FastMCP error]", error);
    };
  }

  private setupLoggingHandlers() {
    this.#server.setRequestHandler(SetLevelRequestSchema, (request) => {
      this.#loggingLevel = request.params.level;

      return {};
    });
  }

  private setupPromptHandlers(prompts: Prompt<T>[]) {
    this.#server.setRequestHandler(ListPromptsRequestSchema, async () => {
      return {
        prompts: prompts.map((prompt) => {
          return {
            arguments: prompt.arguments,
            complete: prompt.complete,
            description: prompt.description,
            name: prompt.name,
          };
        }),
      };
    });

    this.#server.setRequestHandler(GetPromptRequestSchema, async (request) => {
      const prompt = prompts.find(
        (prompt) => prompt.name === request.params.name,
      );

      if (!prompt) {
        throw new McpError(
          ErrorCode.MethodNotFound,
          `Unknown prompt: ${request.params.name}`,
        );
      }

      const args = request.params.arguments;

      for (const arg of prompt.arguments ?? []) {
        if (arg.required && !(args && arg.name in args)) {
          throw new McpError(
            ErrorCode.InvalidRequest,
            `Prompt '${request.params.name}' requires argument '${arg.name}': ${
              arg.description || "No description provided"
            }`,
          );
        }
      }

      let result: Awaited<ReturnType<Prompt<T>["load"]>>;

      try {
        result = await prompt.load(
          args as Record<string, string | undefined>,
          this.#auth,
        );
      } catch (error) {
        const errorMessage =
          error instanceof Error ? error.message : String(error);
        throw new McpError(
          ErrorCode.InternalError,
          `Failed to load prompt '${request.params.name}': ${errorMessage}`,
        );
      }

      if (typeof result === "string") {
        return {
          description: prompt.description,
          messages: [
            {
              content: { text: result, type: "text" },
              role: "user",
            },
          ],
        };
      } else {
        return {
          description: prompt.description,
          messages: result.messages,
        };
      }
    });
  }

  private setupResourceHandlers(resources: Resource<T>[]) {
    this.#server.setRequestHandler(ListResourcesRequestSchema, async () => {
      return {
        resources: resources.map((resource) => ({
          description: resource.description,
          mimeType: resource.mimeType,
          name: resource.name,
          uri: resource.uri,
        })),
      } satisfies ListResourcesResult;
    });

    this.#server.setRequestHandler(
      ReadResourceRequestSchema,
      async (request) => {
        if ("uri" in request.params) {
          const resource = resources.find(
            (resource) =>
              "uri" in resource && resource.uri === request.params.uri,
          );

          if (!resource) {
            for (const resourceTemplate of this.#resourceTemplates) {
              const uriTemplate = parseURITemplate(
                resourceTemplate.uriTemplate,
              );

              const match = uriTemplate.fromUri(request.params.uri);

              if (!match) {
                continue;
              }

              const uri = uriTemplate.fill(match);

              const result = await resourceTemplate.load(match, this.#auth);

              const resources = Array.isArray(result) ? result : [result];
              return {
                contents: resources.map((resource) => ({
                  ...resource,
                  description: resourceTemplate.description,
                  mimeType: resource.mimeType ?? resourceTemplate.mimeType,
                  name: resourceTemplate.name,
                  uri: resource.uri ?? uri,
                })),
              };
            }

            throw new McpError(
              ErrorCode.MethodNotFound,
              `Resource not found: '${request.params.uri}'. Available resources: ${
                resources.map((r) => r.uri).join(", ") || "none"
              }`,
            );
          }

          if (!("uri" in resource)) {
            throw new UnexpectedStateError("Resource does not support reading");
          }

          let maybeArrayResult: Awaited<ReturnType<Resource<T>["load"]>>;

          try {
            maybeArrayResult = await resource.load(this.#auth);
          } catch (error) {
            const errorMessage =
              error instanceof Error ? error.message : String(error);
            throw new McpError(
              ErrorCode.InternalError,
              `Failed to load resource '${resource.name}' (${resource.uri}): ${errorMessage}`,
              {
                uri: resource.uri,
              },
            );
          }

          const resourceResults = Array.isArray(maybeArrayResult)
            ? maybeArrayResult
            : [maybeArrayResult];

          return {
            contents: resourceResults.map((result) => ({
              ...result,
              mimeType: result.mimeType ?? resource.mimeType,
              name: resource.name,
              uri: result.uri ?? resource.uri,
            })),
          };
        }

        throw new UnexpectedStateError("Unknown resource request", {
          request,
        });
      },
    );
  }

  private setupResourceTemplateHandlers(
    resourceTemplates: ResourceTemplate<T>[],
  ) {
    this.#server.setRequestHandler(
      ListResourceTemplatesRequestSchema,
      async () => {
        return {
          resourceTemplates: resourceTemplates.map((resourceTemplate) => ({
            description: resourceTemplate.description,
            mimeType: resourceTemplate.mimeType,
            name: resourceTemplate.name,
            uriTemplate: resourceTemplate.uriTemplate,
          })),
        } satisfies ListResourceTemplatesResult;
      },
    );
  }

  private setupRootsHandlers() {
    if (this.#rootsConfig?.enabled === false) {
      console.debug(
        "[FastMCP debug] roots capability explicitly disabled via config",
      );
      return;
    }

    // Only set up roots notification handling if the server supports it
    if (typeof this.#server.listRoots === "function") {
      this.#server.setNotificationHandler(
        RootsListChangedNotificationSchema,
        () => {
          this.#server
            .listRoots()
            .then((roots) => {
              this.#roots = roots.roots;

              this.emit("rootsChanged", {
                roots: roots.roots,
              });
            })
            .catch((error) => {
              if (
                error instanceof McpError &&
                error.code === ErrorCode.MethodNotFound
              ) {
                console.debug(
                  "[FastMCP debug] listRoots method not supported by client",
                );
              } else {
                console.error("[FastMCP error] Error listing roots", error);
              }
            });
        },
      );
    } else {
      console.debug(
        "[FastMCP debug] roots capability not available, not setting up notification handler",
      );
    }
  }

  private setupToolHandlers(tools: Tool<T>[]) {
    this.#server.setRequestHandler(ListToolsRequestSchema, async () => {
      return {
        tools: await Promise.all(
          tools.map(async (tool) => {
            return {
              annotations: tool.annotations,
              description: tool.description,
              inputSchema: tool.parameters
                ? await toJsonSchema(tool.parameters)
                : {
                    additionalProperties: false,
                    properties: {},
                    type: "object",
                  }, // More complete schema for Cursor compatibility
              name: tool.name,
            };
          }),
        ),
      };
    });

    this.#server.setRequestHandler(CallToolRequestSchema, async (request) => {
      const tool = tools.find((tool) => tool.name === request.params.name);

      if (!tool) {
        throw new McpError(
          ErrorCode.MethodNotFound,
          `Unknown tool: ${request.params.name}`,
        );
      }

      let args: unknown = undefined;

      if (tool.parameters) {
        const parsed = await tool.parameters["~standard"].validate(
          request.params.arguments,
        );

        if (parsed.issues) {
          this.log(
            "error",
            `tool:${request.params.name}: Parameters validation failed`,
            parsed.issues,
          );
          const friendlyErrors = parsed.issues
            .map((issue) => {
              const path = issue.path?.join(".") || "root";
              return `${path}: ${issue.message}`;
            })
            .join(", ");

          throw new McpError(
            ErrorCode.InvalidParams,
            `Tool '${request.params.name}' parameter validation failed: ${friendlyErrors}. Please check the parameter types and values according to the tool's schema.`,
          );
        }

        args = parsed.value;
      }

      const progressToken = request.params?._meta?.progressToken;

      let result: ContentResult;

      try {
        const reportProgress = async (progress: Progress) => {
          try {
            await this.#server.notification({
              method: "notifications/progress",
              params: {
                ...progress,
                progressToken,
              },
            });

            if (this.#needsEventLoopFlush) {
              await new Promise((resolve) => setImmediate(resolve));
            }
          } catch (progressError) {
            console.warn(
              `[FastMCP warning] Failed to report progress for tool '${request.params.name}':`,
              progressError instanceof Error
                ? progressError.message
                : String(progressError),
            );
          }
        };

        const log = {
          debug: (message: string, context?: SerializableValue) => {
            this.#server.sendLoggingMessage({
              data: {
                context,
                message,
              },
              level: "debug",
            });
          },
          error: (message: string, context?: SerializableValue) => {
            this.#server.sendLoggingMessage({
              data: {
                context,
                message,
              },
              level: "error",
            });
          },
          info: (message: string, context?: SerializableValue) => {
            this.#server.sendLoggingMessage({
              data: {
                context,
                message,
              },
              level: "info",
            });
          },
          warn: (message: string, context?: SerializableValue) => {
            this.#server.sendLoggingMessage({
              data: {
                context,
                message,
              },
              level: "warning",
            });
          },
        };

        // Create a promise for tool execution
        // Streams partial results while a tool is still executing
        // Enables progressive rendering and real-time feedback
        const streamContent = async (content: Content | Content[]) => {
          const contentArray = Array.isArray(content) ? content : [content];

          try {
            await this.#server.notification({
              method: "notifications/tool/streamContent",
              params: {
                content: contentArray,
                toolName: request.params.name,
              },
            });

            if (this.#needsEventLoopFlush) {
              await new Promise((resolve) => setImmediate(resolve));
            }
          } catch (streamError) {
            console.warn(
              `[FastMCP warning] Failed to stream content for tool '${request.params.name}':`,
              streamError instanceof Error
                ? streamError.message
                : String(streamError),
            );
          }
        };

        const executeToolPromise = tool.execute(args, {
          log,
          reportProgress,
          session: this.#auth,
          streamContent,
        });

        // Handle timeout if specified
        const maybeStringResult = (await (tool.timeoutMs
          ? Promise.race([
              executeToolPromise,
              new Promise<never>((_, reject) => {
                const timeoutId = setTimeout(() => {
                  reject(
                    new UserError(
                      `Tool '${request.params.name}' timed out after ${tool.timeoutMs}ms. Consider increasing timeoutMs or optimizing the tool implementation.`,
                    ),
                  );
                }, tool.timeoutMs);

                // If promise resolves first
                executeToolPromise.finally(() => clearTimeout(timeoutId));
              }),
            ])
          : executeToolPromise)) as
          | AudioContent
          | ContentResult
          | ImageContent
          | null
          | ResourceContent
          | ResourceLink
          | string
          | TextContent
          | undefined;

        // Without this test, we are running into situations where the last progress update is not reported.
        // See the 'reports multiple progress updates without buffering' test in FastMCP.test.ts before refactoring.
        await delay(1);

        if (maybeStringResult === undefined || maybeStringResult === null) {
          result = ContentResultZodSchema.parse({
            content: [],
          });
        } else if (typeof maybeStringResult === "string") {
          result = ContentResultZodSchema.parse({
            content: [{ text: maybeStringResult, type: "text" }],
          });
        } else if ("type" in maybeStringResult) {
          result = ContentResultZodSchema.parse({
            content: [maybeStringResult],
          });
        } else {
          result = ContentResultZodSchema.parse(maybeStringResult);
        }
      } catch (error) {
        if (error instanceof UserError) {
          return {
            content: [{ text: error.message, type: "text" }],
            isError: true,
          };
        }

        const errorMessage =
          error instanceof Error ? error.message : String(error);
        return {
          content: [
            {
              text: `Tool '${request.params.name}' execution failed: ${errorMessage}`,
              type: "text",
            },
          ],
          isError: true,
        };
      }

      return result;
    });
  }
}

/**
 * Converts camelCase to snake_case for OAuth endpoint responses
 */
function camelToSnakeCase(str: string): string {
  return str.replace(/[A-Z]/g, (letter) => `_${letter.toLowerCase()}`);
}

/**
 * Converts an object with camelCase keys to snake_case keys
 */
function convertObjectToSnakeCase(
  obj: Record<string, unknown>,
): Record<string, unknown> {
  const result: Record<string, unknown> = {};

  for (const [key, value] of Object.entries(obj)) {
    const snakeKey = camelToSnakeCase(key);
    result[snakeKey] = value;
  }

  return result;
}

const FastMCPEventEmitterBase: {
  new (): StrictEventEmitter<EventEmitter, FastMCPEvents<FastMCPSessionAuth>>;
} = EventEmitter;

<<<<<<< HEAD
type Authenticate<T> = (request: http.IncomingMessage) => Promise<T>;

type MyLogFn = (
  level: "debug" | "error" | "info" | "warn",
  message: string,
  data: unknown,
) => void;

=======
>>>>>>> 0275ede3
class FastMCPEventEmitter extends FastMCPEventEmitterBase {}

export class FastMCP<
  T extends FastMCPSessionAuth = FastMCPSessionAuth,
> extends FastMCPEventEmitter {
  public get sessions(): FastMCPSession<T>[] {
    return this.#sessions;
  }
  #authenticate: Authenticate<T> | undefined;
  #httpStreamServer: null | SSEServer = null;
  #log: MyLogFn | undefined;
  #options: ServerOptions<T>;
<<<<<<< HEAD
  #prompts: InputPrompt[] = [];
  #resources: Resource[] = [];
  #resourcesTemplates: InputResourceTemplate[] = [];
=======
  #prompts: InputPrompt<T>[] = [];
  #resources: Resource<T>[] = [];
  #resourcesTemplates: InputResourceTemplate<T>[] = [];
  #sessions: FastMCPSession<T>[] = [];
>>>>>>> 0275ede3

  #sessions: FastMCPSession<T>[] = [];
  #tools: Tool<T>[] = [];

  constructor(public options: { log?: MyLogFn } & ServerOptions<T>) {
    super();

    this.#options = options;
    this.#authenticate = options.authenticate;
    this.#log = options.log;
  }

  /**
   * Adds a prompt to the server.
   */
  public addPrompt<const Args extends InputPromptArgument<T>[]>(
    prompt: InputPrompt<T, Args>,
  ) {
    this.#prompts.push(prompt);
  }

  /**
   * Adds a resource to the server.
   */
  public addResource(resource: Resource<T>) {
    this.#resources.push(resource);
  }

  /**
   * Adds a resource template to the server.
   */
  public addResourceTemplate<
    const Args extends InputResourceTemplateArgument[],
  >(resource: InputResourceTemplate<T, Args>) {
    this.#resourcesTemplates.push(resource);
  }

  /**
   * Adds a tool to the server.
   */
  public addTool<Params extends ToolParameters>(tool: Tool<T, Params>) {
    this.#tools.push(tool as unknown as Tool<T>);
  }

  /**
   * Embeds a resource by URI, making it easy to include resources in tool responses.
   *
   * @param uri - The URI of the resource to embed
   * @returns Promise<ResourceContent> - The embedded resource content
   */
  public async embedded(uri: string): Promise<ResourceContent["resource"]> {
    // First, try to find a direct resource match
    const directResource = this.#resources.find(
      (resource) => resource.uri === uri,
    );

    if (directResource) {
      const result = await directResource.load();
      const results = Array.isArray(result) ? result : [result];
      const firstResult = results[0];

      const resourceData: ResourceContent["resource"] = {
        mimeType: directResource.mimeType,
        uri,
      };

      if ("text" in firstResult) {
        resourceData.text = firstResult.text;
      }

      if ("blob" in firstResult) {
        resourceData.blob = firstResult.blob;
      }

      return resourceData;
    }

    // Try to match against resource templates
    for (const template of this.#resourcesTemplates) {
      // Check if the URI starts with the template base
      const templateBase = template.uriTemplate.split("{")[0];

      if (uri.startsWith(templateBase)) {
        const params: Record<string, string> = {};
        const templateParts = template.uriTemplate.split("/");
        const uriParts = uri.split("/");

        for (let i = 0; i < templateParts.length; i++) {
          const templatePart = templateParts[i];

          if (templatePart?.startsWith("{") && templatePart.endsWith("}")) {
            const paramName = templatePart.slice(1, -1);
            const paramValue = uriParts[i];

            if (paramValue) {
              params[paramName] = paramValue;
            }
          }
        }

        const result = await template.load(
          params as ResourceTemplateArgumentsToObject<
            typeof template.arguments
          >,
        );

        const resourceData: ResourceContent["resource"] = {
          mimeType: template.mimeType,
          uri,
        };

        if ("text" in result) {
          resourceData.text = result.text;
        }

        if ("blob" in result) {
          resourceData.blob = result.blob;
        }

        return resourceData; // The resource we're looking for
      }
    }

    throw new UnexpectedStateError(`Resource not found: ${uri}`, { uri });
  }

  /**
   * Starts the server.
   */
  public async start(
    options?: Partial<{
      httpStream: {
        endpoint?: `/${string}`;
        eventStore?: EventStore;
        port: number;
      };
      transportType: "httpStream" | "stdio";
    }>,
  ) {
    const config = this.#parseRuntimeConfig(options);

    if (config.transportType === "stdio") {
      const transport = new StdioServerTransport();
      const session = new FastMCPSession<T>({
        instructions: this.#options.instructions,
        log: this.#log,
        name: this.#options.name,
        ping: this.#options.ping,
        prompts: this.#prompts,
        resources: this.#resources,
        resourcesTemplates: this.#resourcesTemplates,
        roots: this.#options.roots,
        tools: this.#tools,
        transportType: "stdio",
        version: this.#options.version,
      });

      await session.connect(transport);

      this.#sessions.push(session);

      this.emit("connect", {
        session: session as FastMCPSession<FastMCPSessionAuth>,
      });
    } else if (config.transportType === "httpStream") {
      const httpConfig = config.httpStream;

      this.#httpStreamServer = await startHTTPServer<FastMCPSession<T>>({
        createServer: async (request) => {
          let auth: T | undefined;

          if (this.#authenticate) {
            auth = await this.#authenticate(request);
          }

          return new FastMCPSession<T>({
            auth,
            log: this.#log,
            name: this.#options.name,
            ping: this.#options.ping,
            prompts: this.#prompts,
            resources: this.#resources,
            resourcesTemplates: this.#resourcesTemplates,
            roots: this.#options.roots,
            tools: this.#tools,
            transportType: "httpStream",
            version: this.#options.version,
          });
        },
        eventStore: httpConfig.eventStore,
        onClose: async (session) => {
          this.emit("disconnect", {
            session: session as FastMCPSession<FastMCPSessionAuth>,
          });
        },
        onConnect: async (session) => {
          this.#sessions.push(session);

          console.info(`[FastMCP info] HTTP Stream session established`);

          this.emit("connect", {
            session: session as FastMCPSession<FastMCPSessionAuth>,
          });
        },

        onUnhandledRequest: async (req, res) => {
          const healthConfig = this.#options.health ?? {};

          const enabled =
            healthConfig.enabled === undefined ? true : healthConfig.enabled;

          if (enabled) {
            const path = healthConfig.path ?? "/health";
            const url = new URL(req.url || "", "http://localhost");

            try {
              if (req.method === "GET" && url.pathname === path) {
                res
                  .writeHead(healthConfig.status ?? 200, {
                    "Content-Type": "text/plain",
                  })
                  .end(healthConfig.message ?? "✓ Ok");

                return;
              }

              // Enhanced readiness check endpoint
              if (req.method === "GET" && url.pathname === "/ready") {
                const readySessions = this.#sessions.filter(
                  (s) => s.isReady,
                ).length;
                const totalSessions = this.#sessions.length;
                const allReady =
                  readySessions === totalSessions && totalSessions > 0;

                const response = {
                  ready: readySessions,
                  status: allReady
                    ? "ready"
                    : totalSessions === 0
                      ? "no_sessions"
                      : "initializing",
                  total: totalSessions,
                };

                res
                  .writeHead(allReady ? 200 : 503, {
                    "Content-Type": "application/json",
                  })
                  .end(JSON.stringify(response));

                return;
              }
            } catch (error) {
              console.error("[FastMCP error] health endpoint error", error);
            }
          }

          // Handle OAuth well-known endpoints
          const oauthConfig = this.#options.oauth;
          if (oauthConfig?.enabled && req.method === "GET") {
            const url = new URL(req.url || "", "http://localhost");

            if (
              url.pathname === "/.well-known/oauth-authorization-server" &&
              oauthConfig.authorizationServer
            ) {
              const metadata = convertObjectToSnakeCase(
                oauthConfig.authorizationServer,
              );
              res
                .writeHead(200, {
                  "Content-Type": "application/json",
                })
                .end(JSON.stringify(metadata));
              return;
            }

            if (
              url.pathname === "/.well-known/oauth-protected-resource" &&
              oauthConfig.protectedResource
            ) {
              const metadata = convertObjectToSnakeCase(
                oauthConfig.protectedResource,
              );
              res
                .writeHead(200, {
                  "Content-Type": "application/json",
                })
                .end(JSON.stringify(metadata));
              return;
            }
          }

          // If the request was not handled above, return 404
          res.writeHead(404).end();
        },
        port: httpConfig.port,
        streamEndpoint: httpConfig.endpoint,
      });

      console.info(
        `[FastMCP info] server is running on HTTP Stream at http://localhost:${httpConfig.port}${httpConfig.endpoint}`,
      );
      console.info(
        `[FastMCP info] Transport type: httpStream (Streamable HTTP, not SSE)`,
      );
    } else {
      throw new Error("Invalid transport type");
    }
  }

  /**
   * Stops the server.
   */
  public async stop() {
    if (this.#httpStreamServer) {
      await this.#httpStreamServer.close();
    }
  }

  #parseRuntimeConfig(
    overrides?: Partial<{
      httpStream: { endpoint?: `/${string}`; port: number };
      transportType: "httpStream" | "stdio";
    }>,
  ):
    | {
        httpStream: {
          endpoint: `/${string}`;
          eventStore?: EventStore;
          port: number;
        };
        transportType: "httpStream";
      }
    | { transportType: "stdio" } {
    const args = process.argv.slice(2);
    const getArg = (name: string) => {
      const index = args.findIndex((arg) => arg === `--${name}`);

      return index !== -1 && index + 1 < args.length
        ? args[index + 1]
        : undefined;
    };

    const transportArg = getArg("transport");
    const portArg = getArg("port");
    const endpointArg = getArg("endpoint");

    const envTransport = process.env.FASTMCP_TRANSPORT;
    const envPort = process.env.FASTMCP_PORT;
    const envEndpoint = process.env.FASTMCP_ENDPOINT;

    // Overrides > CLI > env > defaults
    const transportType =
      overrides?.transportType ||
      (transportArg === "http-stream" ? "httpStream" : transportArg) ||
      envTransport ||
      "stdio";

    if (transportType === "httpStream") {
      const port = parseInt(
        overrides?.httpStream?.port?.toString() || portArg || envPort || "8080",
      );
      const endpoint =
        overrides?.httpStream?.endpoint || endpointArg || envEndpoint || "/mcp";

      return {
        httpStream: { endpoint: endpoint as `/${string}`, port },
        transportType: "httpStream" as const,
      };
    }

    return { transportType: "stdio" as const };
  }
}

export type {
  Content,
  ContentResult,
  Context,
  FastMCPEvents,
  FastMCPSessionEvents,
  ImageContent,
  InputPrompt,
  InputPromptArgument,
  LoggingLevel,
  Progress,
  Prompt,
  PromptArgument,
  Resource,
  ResourceLink,
  ResourceResult,
  ResourceTemplate,
  ResourceTemplateArgument,
  SerializableValue,
  ServerOptions,
  TextContent,
  Tool,
  ToolParameters,
};<|MERGE_RESOLUTION|>--- conflicted
+++ resolved
@@ -1720,17 +1720,6 @@
   new (): StrictEventEmitter<EventEmitter, FastMCPEvents<FastMCPSessionAuth>>;
 } = EventEmitter;
 
-<<<<<<< HEAD
-type Authenticate<T> = (request: http.IncomingMessage) => Promise<T>;
-
-type MyLogFn = (
-  level: "debug" | "error" | "info" | "warn",
-  message: string,
-  data: unknown,
-) => void;
-
-=======
->>>>>>> 0275ede3
 class FastMCPEventEmitter extends FastMCPEventEmitterBase {}
 
 export class FastMCP<
@@ -1743,16 +1732,10 @@
   #httpStreamServer: null | SSEServer = null;
   #log: MyLogFn | undefined;
   #options: ServerOptions<T>;
-<<<<<<< HEAD
-  #prompts: InputPrompt[] = [];
-  #resources: Resource[] = [];
-  #resourcesTemplates: InputResourceTemplate[] = [];
-=======
   #prompts: InputPrompt<T>[] = [];
   #resources: Resource<T>[] = [];
   #resourcesTemplates: InputResourceTemplate<T>[] = [];
   #sessions: FastMCPSession<T>[] = [];
->>>>>>> 0275ede3
 
   #sessions: FastMCPSession<T>[] = [];
   #tools: Tool<T>[] = [];
